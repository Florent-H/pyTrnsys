import tabulate

from pyTrnsysType import Input, TypeVariable, TrnsysModel
from .trnsymodel import ParameterCollection, InputCollection

from .trnsymodel import ParameterCollection, InputCollection, \
    ExternalFileCollection

class Name(object):
    """Handles the attribution of user defined names for :class:`TrnsysModel`,
    :class:`EquationCollection` and more."""

    existing = []  # a list to store the created names

    def __init__(self, name=None):
        """Pick a name. Will increment the name if already used"""
        self.name = self.create_unique(name)

    def create_unique(self, name):
        """Check if name has already been used. If so, try to increment until
        not used"""
        if not name:
            return None
        i = 0
        key = name
        while key in self.existing:
            i += 1
            key = key.split("_")
            key = key[0] + "_{}".format(i)
        the_name = key
        self.existing.append(the_name)
        return the_name

    def __repr__(self):
        return str(self.name)


class UnitType(object):
    def __init__(self, n=None, m=None, comment=None):
        """
        Args:
            n (int): the UNIT number of the component. Allowable UNIT numbers
                are integers between 1 and n, where n is set in
                TrnsysConstants.f90 (default = 999).
            m (int): the TYPE number of the component. Allowable TYPE numbers
                are integers between 1 and 999.
            comment (str): Comment is an optional comment. The comment is
                reproduced on the output but is otherwise disregarded. Its
                function is primarily to help the user associate the UNIT and
                TYPE numbers with a particular component in the system.
        """
        self.Comment = comment
        self.n = n
        self.m = m

    def __repr__(self):
        """Overload __repr__() and str() to implement self.to_deck()"""
        return self.to_deck()

    def to_deck(self):
        """Returns the string representation for the Input File (.dck)"""
        return "UNIT {n} TYPE {m} {Comment}\n".format(n=self.n, m=self.m,
                                                      Comment=self.Comment)


class Parameters(object):
    def __init__(self, param_collection, n=None):
        """
        Args:
            param_collection (ParameterCollection): tuple of parameters
            n (int, optional): the number of PARAMETERS to follow on the next
                line(s). Typically this is the number of parameters required by
                the component, but may be less if more than one PARAMETERS
                statement is used for a given component.
        """
        self.v = param_collection
        if not n:
            self.n = self.v.size
        else:
            self.n = n

    def __repr__(self):
        """Overload __repr__() and str() to implement self.to_deck()"""
        return self.to_deck()

    def to_deck(self):
        """Returns the string representation for the Input File (.dck)"""
        head = "PARAMETERS {}\n".format(self.n)
        # loop through parameters and print the (value, name) tuples.
        v_ = ((self.v[param].value.m, "! {}".format(self.v.data[param].name))
              for param in self.v)
        params_str = tabulate.tabulate(v_, tablefmt='plain', numalign="left")
        return head + params_str + "\n"


class Inputs(object):
    def __init__(self, input_collection, n=None):
        """
        Args:
            input_collection (InputCollection):
            n:
        """
        self.inputs = input_collection
        if not n:
            self.n = input_collection.size
        else:
            self.n = n

    def __repr__(self):
        """Overload __repr__() and str() to implement self.to_deck()"""
        return self.to_deck()

    def to_deck(self):
        """Returns the string representation for the Input File (.dck)"""
        head = "INPUTS {}\n".format(self.n)
        # "{u_i}, {o_i}": is an integer number referencing the number of the
        # UNIT to which the ith INPUT is connected. is an integer number
        # indicating to which OUTPUT (i.e., the 1st, 2nd, etc.) of UNIT
        # number ui the ith INPUT is connected.
        core = "\t".join(
            ["{}, {}".format(
                input.connected_to.model.unit_number,
                input.connected_to.one_based_idx) if input.is_connected else
             "0, 0"
             for input in self.inputs.values()]) + "\n"
        return str(head) + str(core)


class ExternalFiles(object):
    def __init__(self, external_collection):
        """

        Args:
            external_collection (ExternalFileCollection):
        """
        self.external_files = external_collection

    def __repr__(self):
        """Overload __repr__() and str() to implement self.to_deck()"""
        return self.to_deck()

    def to_deck(self):
        """Returns the string representation for the external files (.dck)"""
        if self.external_files:
            head = "*** External files\n"
            v_ = (("ASSIGN", ext_file.value.normcase(), ext_file.logical_unit)
                  for ext_file in self.external_files.values())
            core = tabulate.tabulate(v_, tablefmt='plain', numalign="left")

            return str(head) + str(core)
        else:
            return ""


class Derivatives:
    pass


class Trace:
    pass


class Format:
    pass


<<<<<<< HEAD
class Equation(object):
    """The EQUATIONS statement allows variables to be defined as algebraic
    functions of constants, previously defined variables, and outputs from
    TRNSYS components. These variables can then be used in place of numbers in
    the TRNSYS input file to represent inputs to components; numerical values of
    parameters; and initial values of inputs and time-dependent variables.
    """

    _new_id = itertools.count(start=1)

    def __init__(self, name=None, equals_to=None):
        """
        Args:
            name:
            equals_to:
        """
        self._n = next(self._new_id)
        self.name = name
        self.equals_to = equals_to

    @classmethod
    def from_expression(cls, expression):
        """Create an equation from a string expression. Anything before the
        equal sign ("=") will become a Constant and anything after will
        become the equality statement.

        Args:
            expression (str): A user-defined expression to parse
        """
        if "=" not in expression:
            raise ValueError(
                "The from_expression constructor must contain an expression "
                "with the equal sign")
        a, b = expression.split("=")
        return cls(a.strip(), b.strip())

    @property
    def number(self):
        """The equation number. Unique"""
        return self._n

    def to_deck(self):
        if isinstance(self.equals_to, TypeVariable):
            return "[{unit_number}, {output_id}]".format(
                unit_number=self.equals_to.model.unit_number,
                output_id=self.equals_to.one_based_idx)
        else:
            return self.equals_to


class EquationCollection(collections.UserList):

    def __init__(self, initlist=None, name=None):
        """Initialize a new EquationCollection.

        Args:
            initlist (Iterable, optional): An iterable.
            name (str): A user defined name for this collection of equations.
                This name will be used to identify this block of equations in
                the .dck file;

        Example:

            >>> equa1 = Equation.from_expression("TdbAmb = [011,001]")
            >>> equa2 = Equation.from_expression("rhAmb = [011,007]")
            >>> EquationCollection([equa1, equa2])

        """
        super(EquationCollection, self).__init__(initlist)
        self.name = Name(name)
        self._unit = next(TrnsysModel.new_id)

    def __getitem__(self, key):
        """
        Args:
            key:
        """
        value = super().__getitem__(key)
        return value

    def __repr__(self):
        return self.to_deck()

    def to_deck(self):
        """To deck representation

        Examples::

            EQUATIONS n
            NAME1 = ... equation 1 ...
            NAME2 = ... equation 2 ...
            •
            •
            •
            NAMEn = ... equation n ...
        """
        header_comment = '* EQUATIONS "{}"\n\n'.format(self.name)
        head = "EQUATIONS {}\n".format(len(self))
        v_ = ((equa.name, "=", equa.to_deck())
              for equa in self)
        core = tabulate.tabulate(v_, tablefmt='plain', numalign="left")
        return str(header_comment) + str(head) + str(core)

    @property
    def size(self):
        return len(self)

    @property
    def unit_number(self):
        return self._unit


=======
>>>>>>> 7dd8ed13
class Version(object):
    """Added with TRNSYS version 15. The version number is saved by the TRNSYS
    kernel and can be acted upon.
    """

    def __init__(self, v=(18, 0)):
        """Initialize the Version statement

        Args:
            v (tuple): A tuple of (major, minor) eg. 18.0 :> (18, 0)
        """
        self.v = v

    def to_deck(self):
        return "VERSION {}".format(".".join(map(str, self.v)))


class Statement(object):
    """This is the base class for many of TRNSYS Statements. It implements
    common methods such as the repr() method.
    """

    def __repr__(self):
        return self.to_deck()

    def to_deck(self):
        return ""


class ControlCards(Statement):
    """The :class:`ControlCards` is a container for all the TRNSYS Statements
    classes. It implements the to_deck() method which pretty-prints the
    statements with their docstrings.
    """

    def __init__(self, simulation, tolerances, limits, dfq, nocheck, nolist,
                 map, eqsolver, solver):
        """
        Args:
            simulation:
            tolerances:
            limits:
            dfq:
            nocheck:
            nolist:
            map:
            eqsolver:
            solver:
        """
        self.solver = solver
        self.map = map
        self.nolist = nolist
        self.nocheck = nocheck
        self.dfq = dfq
        self.simulation = simulation
        self.tolerances = tolerances
        self.limits = limits
        self.eqsolver = eqsolver

    @classmethod
    def with_defaults(cls):
        return cls(Simulation(), Tolerances(), Limits(), DFQ(), NoCheck(),
                   NoList(), Map(), EqSolver(), Solver())

    def to_deck(self):
        head = "*** Control Cards\n"
        v_ = ((param.to_deck(), "! {}".format(
            param.doc))
              for param in self.__dict__.values())
        statements = tabulate.tabulate(v_, tablefmt='plain', numalign="left")
        return str(head) + str(statements)


class Simulation(Statement):
    """The SIMULATION statement is required for all simulations, and must be
    placed in the TRNSYS input file prior to the first UNIT-TYPE statement. The
    simulation statement determines the starting and stopping times of the
    simulation as well as the time step to be used.
    """

    def __init__(self, start=0, stop=8760, step=1):
        """Initialize the Simulation statement

        Attention:
            With TRNSYS 16 and beyond, the starting time is now specified as the
            time at the beginning of the first time step.

        Args:
            start (int): The hour of the year at which the simulation is to
                begin.
            stop (int): The hour of the year at which the simulation is to end.
            step (float): The time step to be used (hours).
        """
        self.start = start
        self.stop = stop
        self.step = step
        self.doc = "Start time\tEnd time\tTime step"

    def to_deck(self):
        """SIMULATION to tf Δt"""
        return "SIMULATION {} {} {}".format(self.start, self.stop, self.step)


class Tolerances(Statement):
    """The TOLERANCES statement is an optional control statement used to specify
    the error tolerances to be used during a TRNSYS simulation.
    """

    def __init__(self, epsilon_d=0.01, epsilon_a=0.01):
        """
        Args:
            epsilon_d: is a relative (and -epsilon_d is an absolute) error
                tolerance controlling the integration error.
            epsilon_a: is a relative (and -epsilon_a is an absolute) error
                tolerance controlling the convergence of input and output
                variables.
        """
        self.epsilon_d = epsilon_d
        self.epsilon_a = epsilon_a
        self.doc = "Integration\tConvergence"

    def to_deck(self):
        """TOLERANCES 0.001 0.001"""
        head = "TOLERANCES {} {}".format(self.epsilon_d, self.epsilon_a)
        return str(head)


class Limits(Statement):
    """The LIMITS statement is an optional control statement used to set limits
    on the number of iterations that will be performed by TRNSYS during a time
    step before it is determined that the differential equations and/or
    algebraic equations are not converging.
    """

    def __init__(self, m=25, n=10, p=None):
        """
        Args:
            m (int): is the maximum number of iterations which can be performed
                during a time-step before a WARNING message is printed out.
            n (int): is the maximum number of WARNING messages which may be
                printed before the simulation terminates in ERROR.
            p (int, optional): is an optional limit. If any component is called
                p times in one time step, then the component will be traced (See
                Section 2.3.5) for all subsequent calls in the timestep. When p
                is not specified by the user, TRNSYS sets p equal to m.
        """
        self.m = m
        self.n = n
        self.p = p if p is not None else self.m
        self.doc = "Max iterations\tMax warnings\tTrace limit"

    def to_deck(self):
        """TOLERANCES 0.001 0.001"""
        head = "LIMITS {} {} {}".format(self.m, self.n, self.p)
        return str(head)


class DFQ(Statement):
    """The optional DFQ card allows the user to select one of three algorithms
    built into TRNSYS to numerically solve differential equations (see Manual
    08-Programmer’s Guide for additional information about solution of
    differential equations).
    """

    def __init__(self, k=1):
        """Initialize the The Differential Equation Solving Method Statement

        Args:
            k (int, optional): an integer between 1 and 3. If a DFQ card is not
                present in the TRNSYS input file, DFQ 1 is assumed.

        Note:
            The three numerical integration algorithms are:
                1. Modified-Euler method (a 2nd order Runge-Kutta method)
                2. Non-self-starting Heun's method (a 2nd order
                   Predictor-Corrector method)
                3. Fourth-order Adams method (a 4th order Predictor-Corrector
                   method)
        """
        self.k = k
        self.doc = "TRNSYS numerical integration solver method"

    def to_deck(self):
        return str("DFQ {}".format(self.k))


class NoCheck(Statement):
    """TRNSYS allows up to 20 different INPUTS to be removed from the list of
    INPUTS to be checked for convergence (see Section 1.9).
    """

    def __init__(self, inputs=None):
        """
        Args:
            inputs (list of Input):
        """
        if not inputs:
            inputs = []
        if len(inputs) > 20:
            raise ValueError("TRNSYS allows only up to 20 different INPUTS to "
                             "be removed")
        self.inputs = inputs
        self.doc = "CHECK Statement"

    def to_deck(self):
        head = "NOCHECK {}\n".format(len(self.inputs))
        core = "\t".join(
            ["{}, {}".format(
                input.model.unit_number,
                input.one_based_idx)
                for input in self.inputs])
        return str(head) + str(core)


class NoList(Statement):
    """The NOLIST statement is used to turn off the listing of the TRNSYS input
    file.
    """

    def __init__(self, active=True):
        """
        Args:
            active (bool): Setting active to True will add the NOLIST statement
        """
        self.active = active
        self.doc = "NOLIST statement"

    def to_deck(self):
        return "NOLIST" if self.active else ""


class Map(Statement):
    """The MAP statement is an optional control statement that is used to obtain
    a component output map listing which is particularly useful in debugging
    component interconnections.
    """

    def __init__(self, active=True):
        """Setting active to True will add the MAP statement

        Args:
            active (bool): Setting active to True will add the MAP statement
        """
        self.active = active
        self.doc = "MAP statement"

    def to_deck(self):
        return "MAP" if self.active else ""


class EqSolver(Statement):
    """With the release of TRNSYS 16, new methods for solving blocks of
    EQUATIONS statements were added. For additional information on EQUATIONS
    statements, please refer to section 6.3.9. The order in which blocks of
    EQUATIONS are solved is controlled by the EQSOLVER statement.
    """

    def __init__(self, n=0):
        """
        Args:
            n (int): The order in which the equations are solved.

        Note:
            Where n can have any of the following values:
                1. n=0 (default if no value is provided) if a component output
                   or TIME changes, update the block of equations that depend
                   upon those values. Then update components that depend upon
                   the first block of equations. Continue looping until all
                   equations have been updated appropriately. This equation
                   blocking method is most like the method used in TRNSYS
                   version 15 and before.
                2. n=1 if a component output or TIME changes by more than the
                   value set in the TOLERANCES Statement (see Section 6.3.3),
                   update the block of equations that depend upon those values.
                   Then update components that depend upon the first block of
                   equations. Continue looping until all equations have been
                   updated appropriately.
                3. n=2 treat equations as a component and update them only after
                   updating all components.
        """
        self.n = n
        self.doc = "EQUATION SOLVER statement"

    def to_deck(self):
        return "EQSOLVER {}".format(self.n)


class Solver(Statement):
    """A SOLVER command has been added to TRNSYS to select the computational
    scheme. The optional SOLVER card allows the user to select one of two
    algorithms built into TRNSYS to numerically solve the system of algebraic
    and differential equations.
    """

    def __init__(self, k=0, rf_min=1, rf_max=1):
        """
        Args:
            k (int): the solution algorithm.
            rf_min (float): the minimum relaxation factor.
            rf_max (float): the maximum relaxation factor.

        Note:
            k is either the integer 0 or 1. If a SOLVER card is not present in
            the TRNSYS input file, SOLVER 0 is assumed. If k = 0, the SOLVER
            statement takes two additional parameters, RFmin and RFmax:

            The two solution algorithms (k) are:
                * 0: Successive Substitution
                * 1: Powell’s Method
        """
        self.rf_max = rf_max
        self.rf_min = rf_min
        self.k = k
        self.doc = "Solver statement\tMinimum relaxation factor\tMaximum " \
                   "relaxation factor"

    def to_deck(self):
        return "SOLVER {} {} {}".format(self.k, self.rf_min, self.rf_max) \
            if self.k == 0 else "SOLVER {}".format(self.k)<|MERGE_RESOLUTION|>--- conflicted
+++ resolved
@@ -1,3 +1,6 @@
+import collections
+import itertools
+
 import tabulate
 
 from pyTrnsysType import Input, TypeVariable, TrnsysModel
@@ -164,7 +167,6 @@
     pass
 
 
-<<<<<<< HEAD
 class Equation(object):
     """The EQUATIONS statement allows variables to be defined as algebraic
     functions of constants, previously defined variables, and outputs from
@@ -277,8 +279,6 @@
         return self._unit
 
 
-=======
->>>>>>> 7dd8ed13
 class Version(object):
     """Added with TRNSYS version 15. The version number is saved by the TRNSYS
     kernel and can be acted upon.
