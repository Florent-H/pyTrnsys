--- conflicted
+++ resolved
@@ -906,84 +906,9 @@
                     dcklines.seek(0)
                     line = '\n'
 
-<<<<<<< HEAD
         # assert missing types
         # todo: list types that could not be parsed
         return dck
-=======
-                # read studio markup
-                if key == 'unitnumber':
-                    unit_number = match.group(key)
-                    ec._unit = int(unit_number)
-                if key == 'unitname':
-                    unit_name = match.group(key)
-                    ec.name = unit_name
-                if key == 'layer':
-                    layer = match.group(key)
-                    ec.change_component_layer(layer)
-                if key == 'position':
-                    pos = match.group(key)
-                    ec.set_canvas_position(map(float, pos.strip().split()))
-
-                # identify a unit (TrnsysModel)
-                if key == 'unit':
-                    models = []
-                    # extract unit_number, type_number and name
-                    u = match.group('unitnumber').strip()
-                    t = match.group('typenumber').strip()
-                    n = match.group('name').strip()
-
-                    _meta = MetaData(type=t)
-                    model = TrnsysModel(_meta, name=n)
-                    model._unit = int(u)
-                    line = dcklines.readline()
-
-                    # read studio markup
-                    for n in range(4):
-                        key, match = dck._parse_line(line)
-                        if key == 'unitname':
-                            unit_name = match.group(key)
-                            model.name = unit_name
-                        if key == 'layer':
-                            layer = match.group(key)
-                            model.change_component_layer(layer)
-                        if key == 'position':
-                            pos = match.group(key)
-                            model.set_canvas_position(
-                                map(float, pos.strip().split()), True)
-                        if key == 'model':
-                            _mod = match.group('model')
-                            xml = Path(_mod.replace("\\", "/"))
-                            xml_basename = xml.basename()
-                            try:
-                                new_meta = MetaData.from_xml(xml)
-                            except:
-                                # replace extension with ".xml" and retry
-                                xml_basename = xml_basename.stripext() + ".xml"
-                                proforma_root = Path(proforma_root)
-                                if proforma_root is None:
-                                    proforma_root = Path.getcwd()
-                                xmls = proforma_root.glob('*.xml')
-                                xml = next((x for x in xmls if x.basename() ==
-                                            xml_basename), None)
-                                if not xml:
-                                    msg = 'The proforma {} could not be found ' \
-                                          '' \
-                                          '' \
-                                          '' \
-                                          '' \
-                                          '' \
-                                          '' \
-                                          '' \
-                                          'at' \
-                                          ' "{}"'.format(xml_basename,
-                                                         proforma_root)
-                                    lg.warning(msg)
-                                    break
-                                new_meta = MetaData.from_xml(xml)
-                            model.update_meta(new_meta)
-                        line = dcklines.readline()
->>>>>>> 57fd2c80
 
     @property
     def graph(self):
