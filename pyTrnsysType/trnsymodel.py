--- conflicted
+++ resolved
@@ -20,11 +20,8 @@
                  validation=None, icon=None, type=None, maxInstance=None,
                  keywords=None, details=None, comment=None, variables=None,
                  plugin=None, variablesComment=None, cycles=None, source=None,
-<<<<<<< HEAD
                  externalFiles=None,
-=======
                  model=None,
->>>>>>> 7dd8ed13
                  **kwargs):
         """General information that associated with a TrnsysModel. This
         information is contained in the General Tab of the Proforma.
